//
// Created by milinda on 12/25/16.
//

/**
 * @author Milinda Fernando
 * @author Hari Sundar
 * @breif Contains data structures to store the reference element information.
 *
 * @refference: Based of HOMG code written in matlab.
 * */
#ifndef SFCSORTBENCH_REFERENCEELEMENT_H
#define SFCSORTBENCH_REFERENCEELEMENT_H

#include "basis.h"
#include "tensor.h"
#include "mathUtils.h"
#include <fstream>
#include <iostream>
#include <vector>
#include <iomanip>
template <typename T>
void printArray_1D(const T *a, int length)
{
    for (int i = 0; i < length; i++)
    {
        std::cout << a[i] << " ";
    }
    std::cout << std::endl;
}

template <typename T>
void printArray_2D(const T *a, int length1, int length2)
{
    for (int i = 0; i < length1; i++)
    {
        for (int j = 0; j < length2; j++)
        {
            std::cout << a[i * length2 + j] << " ";
        }
        std::cout << std::endl;
    }
    std::cout << std::endl;
}

class RefElement
{

  private:
    /** Dimension */
    int m_uiDimension;
    /** Polynomial Order */
    int m_uiOrder;
    /** Number of 3D interpolation points on the element */
    int m_uiNp;
    /** Number of 2D face interpolation points */
    int m_uiNfp;
    /** Number of 1D interpolation points */
    int m_uiNrp;

    /** reference element volume */
    unsigned int m_uiVol;

    /** 1D reference coordinates of the interpolation nodes (uniform nodal points) */
    std::vector<double> u;

    /** 1D reference coordinates of the interpolation nodes (gll points)*/
    std::vector<double> r;

    /** 1D regular points corresponding to child 0 of u*/
    std::vector<double> u_0;

    /** 1D regular points corresponding to child 1 of u*/
    std::vector<double> u_1;

    /** 1D Gauss points (used for quadrature)*/
    std::vector<double> g;

    /** 1D weights for gauss quadrature */
    std::vector<double> w;

    /** 1D weights for gll quadrature*/
    std::vector<double> wgll;

    /** 1D interpolation matrix for child 0 */
    std::vector<double> ip_1D_0;

    /** 1D interpolation matrix for child 1*/
    std::vector<double> ip_1D_1;

    /** 1D interpolation matrix for child 0 (transpose) */
    std::vector<double> ipT_1D_0;

    /** 1D interpolation matrix for child 1 (transpose)*/
    std::vector<double> ipT_1D_1;

    /**Vandermonde matrix for interpolation points r.   */
    std::vector<double> Vr;

    /**Vandermonde matrix for interpolation points u.   */
    std::vector<double> Vu;

    /**Vandermonde matrix for polynomial at gauss points */
    std::vector<double> Vg;

    /**gradient of the vandermonde for polynomial eval at points u*/
    std::vector<double> gradVu;

    /**gradient of the vandermonde for polynomial eval at points r*/
    std::vector<double> gradVr;

    /**gradient of the vandermonde for polynomial eval at points g*/
    std::vector<double> gradVg;

    /**derivative of the pol. eval at points r. */
    std::vector<double> Dr;

    /** derivative of the pol. eval at the gauss points. */
    std::vector<double> Dg;

    /** derivative of the pol. eval at the gauss points. (transpose) */
    std::vector<double> DgT;

    /** 1D quadrature matrix*/
    std::vector<double> quad_1D;

    /** 1D quadrature matrix transpose*/
    std::vector<double> quadT_1D;

    /**Vandermonde matrix for interpolation points of child 0   */
    std::vector<double> Vu_0;

    /**Vandermonde matrix for interpolation points of child 1   */
    std::vector<double> Vu_1;

    /**intermidiate vec 1 needed during interploation */
    std::vector<double> im_vec1;

    /**intermidiate vec 1 needed during interploation */
    std::vector<double> im_vec2;

  public:
    RefElement();
    RefElement(unsigned int dim, unsigned int order);
    ~RefElement();
    // some getter methods to access required data.
    inline int getOrder() const { return m_uiOrder; }
    inline int getDim() const { return m_uiDimension; }
    inline int get1DNumInterpolationPoints() { return m_uiNrp; }

    inline const double *getIMChild0() const { return &(*(ip_1D_0.begin())); }
    inline const double *getIMChild1() const { return &(*(ip_1D_1.begin())); }

    inline const double *getQ1d() const { return &(*(quad_1D.begin())); }
    inline const double *getQT1d() const { return &(*(quadT_1D.begin())); }
    inline const double *getDg1d() const { return &(*(Dg.begin())); }
    inline const double *getDgT1d() const { return &(*(DgT.begin())); }
    inline const double *getDr1d() const { return &(*(Dr.begin())); }

    inline double *getImVec1() { return &(*(im_vec1.begin())); }
    inline double *getImVec2() { return &(*(im_vec2.begin())); }

    inline const double *getWgq() const { return &(*(w.begin())); }
    inline const double *getWgll() const { return &(*(wgll.begin())); }

    inline const double getElementSz() const { return (r.back() - r.front()); }

    template <unsigned int dim>   // TODO make this a class template parameter
<<<<<<< HEAD
    inline void getIpPtrs(const double * ipAxis[]) const
=======
    inline void getIpPtrs(const double * ipAxis[], unsigned int childNum) const
>>>>>>> c0cafcea
    {
      const double * const ip[2] = {&(*ip_1D_0.cbegin()), &(*ip_1D_1.cbegin())};
      #pragma unroll(dim)
      for (int d = 0; d < dim; d++)
        ipAxis[d] = ip[(bool) (childNum & (1u<<d))];
    }

    template <typename da, unsigned int dim>
<<<<<<< HEAD
    inline void getDoubleBufferPipeline(const da * fromPtrs[], da * toPtrs[], const da * in, da * out) const
=======
    inline void getDoubleBufferPipeline(const da * fromPtrs[], da * toPtrs[], const da * in, da * out)
>>>>>>> c0cafcea
    {
      toPtrs[0] = getImVec1();
      fromPtrs[0] = getImVec2();
      for (int d = 1; d < dim; d++)
      {
        fromPtrs[d] = toPtrs[d-1];
        toPtrs[d] = fromPtrs[d-1];
      }
      fromPtrs[0] = in;
      toPtrs[dim-1] = out;
    }

     /**
     * @param[in] in: input function values.
     * @param[in] childNum: Morton ID of the child number where the interpolation is needed.
     * @param[out] out: interpolated values.
     *
     * @brief This is computed in way that 4d coordinates changes in the order of t,z, y, x
     * Which means first we need to fill all the z values in plane(x=0,y=0) then all the z values in plane (x=0,y=0+h) and so forth.
     *
     * @note Computations are done in internal buffers. It is safe to re-use out == in.
     */
<<<<<<< HEAD
    inline void I4D_Parent2Child(const double *in, double *out, unsigned int childNum) const
=======
    inline void I4D_Parent2Child(const double *in, double *out, unsigned int childNum)
>>>>>>> c0cafcea
    {
      constexpr unsigned int dim = 4;
      assert((childNum < (1u<<dim)));

      // Double buffering.
<<<<<<< HEAD
      double * imFrom[dim];
      double * imTo[dim];
      getDoubleBufferPipeline<double, dim>(imFrom, imTo, in, out);
      if (dim == 1)
=======
      const double * imFrom[dim];
      double * imTo[dim];
      getDoubleBufferPipeline<double, dim>(imFrom, imTo, in, out);
      if (dim == 1 && in == out)
>>>>>>> c0cafcea
        imTo[0] = getImVec1();   // Protect 'in'.

      // Line up 1D operators for each axis, based on childNum.
      const double * ipAxis[dim];
<<<<<<< HEAD
      getIpPtrs<dim>(ipAxis);
=======
      getIpPtrs<dim>(ipAxis, childNum);
>>>>>>> c0cafcea

      // Hard-code for now. TODO make recursive template in util namespace.
      IterateTensorBindMatrix<dim, 0>::template iterate_bind_matrix<double>(m_uiNrp, ipAxis[0], imFrom[0], imTo[0]);
      IterateTensorBindMatrix<dim, 1>::template iterate_bind_matrix<double>(m_uiNrp, ipAxis[1], imFrom[1], imTo[1]);
      IterateTensorBindMatrix<dim, 2>::template iterate_bind_matrix<double>(m_uiNrp, ipAxis[2], imFrom[2], imTo[2]);
      IterateTensorBindMatrix<dim, 3>::template iterate_bind_matrix<double>(m_uiNrp, ipAxis[3], imFrom[3], imTo[3]);

<<<<<<< HEAD
      if (dim == 1)   // Protected 'in'.
=======
      if (dim == 1 && in == out)   // Protected 'in'.
>>>>>>> c0cafcea
        memcpy(out, imTo[dim-1], sizeof(double)*intPow(m_uiNrp, dim));
    }


    /**
     * @param[in] in: input function values.
     * @param[in] childNum: Morton ID of the child number where the interpolation is needed.
     * @param[out] out: interpolated values.
     *
     * @brief This is computed in way that 3d coordinates changes in the order of z, y, x
     * Which means first we need to fill all the z values in plane(x=0,y=0) then all the z values in plane (x=0,y=0+h) and so forth.
     *
     */
    inline void I3D_Parent2Child(const double *in, double *out, unsigned int childNum) const
    {

        double *im1 = (double *)&(*(im_vec1.begin()));
        double *im2 = (double *)&(*(im_vec2.begin()));

        switch (childNum)
        {
        case 0:
            DENDRO_TENSOR_IIAX_APPLY_ELEM(m_uiNrp, &(*(ip_1D_0.begin())), in, im1);  // along x
            DENDRO_TENSOR_IAIX_APPLY_ELEM(m_uiNrp, &(*(ip_1D_0.begin())), im1, im2); // along y
            DENDRO_TENSOR_AIIX_APPLY_ELEM(m_uiNrp, &(*(ip_1D_0.begin())), im2, out); // along z
            break;
        case 1:
            DENDRO_TENSOR_IIAX_APPLY_ELEM(m_uiNrp, &(*(ip_1D_1.begin())), in, im1);  // along x
            DENDRO_TENSOR_IAIX_APPLY_ELEM(m_uiNrp, &(*(ip_1D_0.begin())), im1, im2); // along y
            DENDRO_TENSOR_AIIX_APPLY_ELEM(m_uiNrp, &(*(ip_1D_0.begin())), im2, out); // along z

            break;
        case 2:
            DENDRO_TENSOR_IIAX_APPLY_ELEM(m_uiNrp, &(*(ip_1D_0.begin())), in, im1);  // along x
            DENDRO_TENSOR_IAIX_APPLY_ELEM(m_uiNrp, &(*(ip_1D_1.begin())), im1, im2); // along y
            DENDRO_TENSOR_AIIX_APPLY_ELEM(m_uiNrp, &(*(ip_1D_0.begin())), im2, out); // along z
            break;
        case 3:
            DENDRO_TENSOR_IIAX_APPLY_ELEM(m_uiNrp, &(*(ip_1D_1.begin())), in, im1);  // along x
            DENDRO_TENSOR_IAIX_APPLY_ELEM(m_uiNrp, &(*(ip_1D_1.begin())), im1, im2); // along y
            DENDRO_TENSOR_AIIX_APPLY_ELEM(m_uiNrp, &(*(ip_1D_0.begin())), im2, out); // along z
            break;
        case 4:
            DENDRO_TENSOR_IIAX_APPLY_ELEM(m_uiNrp, &(*(ip_1D_0.begin())), in, im1);  // along x
            DENDRO_TENSOR_IAIX_APPLY_ELEM(m_uiNrp, &(*(ip_1D_0.begin())), im1, im2); // along y
            DENDRO_TENSOR_AIIX_APPLY_ELEM(m_uiNrp, &(*(ip_1D_1.begin())), im2, out); // along z
            break;
        case 5:
            DENDRO_TENSOR_IIAX_APPLY_ELEM(m_uiNrp, &(*(ip_1D_1.begin())), in, im1);  // along x
            DENDRO_TENSOR_IAIX_APPLY_ELEM(m_uiNrp, &(*(ip_1D_0.begin())), im1, im2); // along y
            DENDRO_TENSOR_AIIX_APPLY_ELEM(m_uiNrp, &(*(ip_1D_1.begin())), im2, out); // along z
            break;
        case 6:
            DENDRO_TENSOR_IIAX_APPLY_ELEM(m_uiNrp, &(*(ip_1D_0.begin())), in, im1);  // along x
            DENDRO_TENSOR_IAIX_APPLY_ELEM(m_uiNrp, &(*(ip_1D_1.begin())), im1, im2); // along y
            DENDRO_TENSOR_AIIX_APPLY_ELEM(m_uiNrp, &(*(ip_1D_1.begin())), im2, out); // along z
            break;
        case 7:
            DENDRO_TENSOR_IIAX_APPLY_ELEM(m_uiNrp, &(*(ip_1D_1.begin())), in, im1);  // along x
            DENDRO_TENSOR_IAIX_APPLY_ELEM(m_uiNrp, &(*(ip_1D_1.begin())), im1, im2); // along y
            DENDRO_TENSOR_AIIX_APPLY_ELEM(m_uiNrp, &(*(ip_1D_1.begin())), im2, out); // along z
            break;
        default:
            std::cout << "[refel][error]: invalid child number specified for 3D interpolation." << std::endl;
            break;
        }
    }


      /**
    * @param[in] in: input function values.
    * @param[in] childNum: Morton ID of the child number where the contribution needed to be computed.
    * @param[out] out: child to parent contribution values. (used in FEM integral ivaluation)
    *
    * @brief This is computed in way that 3d coordinates changes in the order of z, y, x
    * Which means first we need to fill all the z values in plane(x=0,y=0) then all the z values in plane (x=0,y=0+h) and so forth.
    *
    */

    inline void I4D_Child2Parent(const double *in, double *out, unsigned int childNum) const
    {

    }



    /**
    * @param[in] in: input function values.
    * @param[in] childNum: Morton ID of the child number where the contribution needed to be computed.
    * @param[out] out: child to parent contribution values. (used in FEM integral ivaluation)
    *
    * @brief This is computed in way that 3d coordinates changes in the order of z, y, x
    * Which means first we need to fill all the z values in plane(x=0,y=0) then all the z values in plane (x=0,y=0+h) and so forth.
    *
    */

    inline void I3D_Child2Parent(const double *in, double *out, unsigned int childNum) const
    {
        double *im1 = (double *)&(*(im_vec1.begin()));
        double *im2 = (double *)&(*(im_vec2.begin()));

        switch (childNum)
        {
        case 0:
            DENDRO_TENSOR_IIAX_APPLY_ELEM(m_uiNrp, &(*(ipT_1D_0.begin())), in, im1);  // along x
            DENDRO_TENSOR_IAIX_APPLY_ELEM(m_uiNrp, &(*(ipT_1D_0.begin())), im1, im2); // along y
            DENDRO_TENSOR_AIIX_APPLY_ELEM(m_uiNrp, &(*(ipT_1D_0.begin())), im2, out); // along z
            break;
        case 1:
            DENDRO_TENSOR_IIAX_APPLY_ELEM(m_uiNrp, &(*(ipT_1D_1.begin())), in, im1);  // along x
            DENDRO_TENSOR_IAIX_APPLY_ELEM(m_uiNrp, &(*(ipT_1D_0.begin())), im1, im2); // along y
            DENDRO_TENSOR_AIIX_APPLY_ELEM(m_uiNrp, &(*(ipT_1D_0.begin())), im2, out); // along z

            break;
        case 2:
            DENDRO_TENSOR_IIAX_APPLY_ELEM(m_uiNrp, &(*(ipT_1D_0.begin())), in, im1);  // along x
            DENDRO_TENSOR_IAIX_APPLY_ELEM(m_uiNrp, &(*(ipT_1D_1.begin())), im1, im2); // along y
            DENDRO_TENSOR_AIIX_APPLY_ELEM(m_uiNrp, &(*(ipT_1D_0.begin())), im2, out); // along z
            break;
        case 3:
            DENDRO_TENSOR_IIAX_APPLY_ELEM(m_uiNrp, &(*(ipT_1D_1.begin())), in, im1);  // along x
            DENDRO_TENSOR_IAIX_APPLY_ELEM(m_uiNrp, &(*(ipT_1D_1.begin())), im1, im2); // along y
            DENDRO_TENSOR_AIIX_APPLY_ELEM(m_uiNrp, &(*(ipT_1D_0.begin())), im2, out); // along z
            break;
        case 4:
            DENDRO_TENSOR_IIAX_APPLY_ELEM(m_uiNrp, &(*(ipT_1D_0.begin())), in, im1);  // along x
            DENDRO_TENSOR_IAIX_APPLY_ELEM(m_uiNrp, &(*(ipT_1D_0.begin())), im1, im2); // along y
            DENDRO_TENSOR_AIIX_APPLY_ELEM(m_uiNrp, &(*(ipT_1D_1.begin())), im2, out); // along z
            break;
        case 5:
            DENDRO_TENSOR_IIAX_APPLY_ELEM(m_uiNrp, &(*(ipT_1D_1.begin())), in, im1);  // along x
            DENDRO_TENSOR_IAIX_APPLY_ELEM(m_uiNrp, &(*(ipT_1D_0.begin())), im1, im2); // along y
            DENDRO_TENSOR_AIIX_APPLY_ELEM(m_uiNrp, &(*(ipT_1D_1.begin())), im2, out); // along z
            break;
        case 6:
            DENDRO_TENSOR_IIAX_APPLY_ELEM(m_uiNrp, &(*(ipT_1D_0.begin())), in, im1);  // along x
            DENDRO_TENSOR_IAIX_APPLY_ELEM(m_uiNrp, &(*(ipT_1D_1.begin())), im1, im2); // along y
            DENDRO_TENSOR_AIIX_APPLY_ELEM(m_uiNrp, &(*(ipT_1D_1.begin())), im2, out); // along z
            break;
        case 7:
            DENDRO_TENSOR_IIAX_APPLY_ELEM(m_uiNrp, &(*(ipT_1D_1.begin())), in, im1);  // along x
            DENDRO_TENSOR_IAIX_APPLY_ELEM(m_uiNrp, &(*(ipT_1D_1.begin())), im1, im2); // along y
            DENDRO_TENSOR_AIIX_APPLY_ELEM(m_uiNrp, &(*(ipT_1D_1.begin())), im2, out); // along z
            break;
        default:
            std::cout << "[refel][error]: invalid child number specified for 3D interpolation." << std::endl;
            break;
        }

#ifdef FEM_ACCUMILATE_ONES_TEST
        for (unsigned int node = 0; node < (m_uiNrp * m_uiNrp * m_uiNrp); node++)
            out[node] = 1.0;
#endif
    }

    /**
     * @param[in] in: input function values.
     * @param[in] childNum: Morton ID of the child number where the interpolation is needed.
     * @param[out] out: interpolated values.
     * */

    inline void I2D_Parent2Child(const double *in, double *out, unsigned int childNum) const
    {

        double *im1 = (double *)&(*(im_vec1.begin()));
        double *im2 = (double *)&(*(im_vec2.begin()));

        switch (childNum)
        {

        case 0:
            DENDRO_TENSOR_IAX_APPLY_ELEM_2D(m_uiNrp, &(*(ip_1D_0.begin())), in, im1);  // along x
            DENDRO_TENSOR_AIX_APPLY_ELEM_2D(m_uiNrp, &(*(ip_1D_0.begin())), im1, out); // along y (in 3d z)
            break;
        case 1:
            DENDRO_TENSOR_IAX_APPLY_ELEM_2D(m_uiNrp, &(*(ip_1D_1.begin())), in, im1);  // along x
            DENDRO_TENSOR_AIX_APPLY_ELEM_2D(m_uiNrp, &(*(ip_1D_0.begin())), im1, out); // along y (in 3d z)
            break;

        case 2:
            DENDRO_TENSOR_IAX_APPLY_ELEM_2D(m_uiNrp, &(*(ip_1D_0.begin())), in, im1);  // along x
            DENDRO_TENSOR_AIX_APPLY_ELEM_2D(m_uiNrp, &(*(ip_1D_1.begin())), im1, out); // along y (in 3d z)
            break;

        case 3:
            DENDRO_TENSOR_IAX_APPLY_ELEM_2D(m_uiNrp, &(*(ip_1D_1.begin())), in, im1);  // along x
            DENDRO_TENSOR_AIX_APPLY_ELEM_2D(m_uiNrp, &(*(ip_1D_1.begin())), im1, out); // along y (in 3d z)
            break;
        default:
            std::cout << "[refel][error]: invalid child number specified for 2D  interpolation." << std::endl;
            break;
        }
    }

    /**
     * @param[in] in: input function values.
     * @param[in] childNum: Morton ID of the child number where the interpolation is needed.
     * @param[out] out: child to parent contribution values. (used in FEM integral ivaluation)
     * */

    inline void I2D_Child2Parent(const double *in, double *out, unsigned int childNum) const
    {

        double *im1 = (double *)&(*(im_vec1.begin()));
        double *im2 = (double *)&(*(im_vec2.begin()));

        switch (childNum)
        {

        case 0:
            DENDRO_TENSOR_IAX_APPLY_ELEM_2D(m_uiNrp, &(*(ipT_1D_0.begin())), in, im1);  // along x
            DENDRO_TENSOR_AIX_APPLY_ELEM_2D(m_uiNrp, &(*(ipT_1D_0.begin())), im1, out); // along y (in 3d z)
            break;
        case 1:
            DENDRO_TENSOR_IAX_APPLY_ELEM_2D(m_uiNrp, &(*(ipT_1D_1.begin())), in, im1);  // along x
            DENDRO_TENSOR_AIX_APPLY_ELEM_2D(m_uiNrp, &(*(ipT_1D_0.begin())), im1, out); // along y (in 3d z)
            break;

        case 2:
            DENDRO_TENSOR_IAX_APPLY_ELEM_2D(m_uiNrp, &(*(ipT_1D_0.begin())), in, im1);  // along x
            DENDRO_TENSOR_AIX_APPLY_ELEM_2D(m_uiNrp, &(*(ipT_1D_1.begin())), im1, out); // along y (in 3d z)
            break;

        case 3:
            DENDRO_TENSOR_IAX_APPLY_ELEM_2D(m_uiNrp, &(*(ipT_1D_1.begin())), in, im1);  // along x
            DENDRO_TENSOR_AIX_APPLY_ELEM_2D(m_uiNrp, &(*(ipT_1D_1.begin())), im1, out); // along y (in 3d z)
            break;
        default:
            std::cout << "[refel][error]: invalid child number specified for 2D  interpolation." << std::endl;
            break;
        }

#ifdef FEM_ACCUMILATE_ONES_TEST
        for (unsigned int node = 0; node < (m_uiNrp * m_uiNrp); node++)
            out[node] = 1.0;
#endif
    }

    /**
     * @param [in] in input function values
     * @param [in] childNum Morton ID of the child number
     * @param [out] interpolated values from parent to child.
     * */

    inline void I1D_Parent2Child(const double *in, double *out, unsigned int childNUm) const
    {

        switch (childNUm)
        {
        case 0:
            for (unsigned int i = 0; i < m_uiNrp; i++)
            {
                out[i] = 0.0;
                for (unsigned int j = 0; j < m_uiNrp; j++)
                {
                    out[i] += ip_1D_0[j * m_uiNrp + i] * in[j];
                }
            }
            break;
        case 1:
            for (unsigned int i = 0; i < m_uiNrp; i++)
            {
                out[i] = 0.0;
                for (unsigned int j = 0; j < m_uiNrp; j++)
                {
                    out[i] += ip_1D_1[j * m_uiNrp + i] * in[j];
                }
            }
            break;

        default:
            std::cout << "[refel][error]: Invalid child number specified for 1D interpolation. " << std::endl;
            break;
        }
    }

    /**
     * @param [in] in input function values
     * @param [in] childNum Morton ID of the child number
     * @param [out] child to parent contribution values. (used in FEM integral ivaluation)
     * */

    inline void I1D_Child2Parent(const double *in, double *out, unsigned int childNUm) const
    {

        switch (childNUm)
        {
        case 0:
            for (unsigned int i = 0; i < m_uiNrp; i++)
            {
                out[i] = 0.0;
                for (unsigned int j = 0; j < m_uiNrp; j++)
                {
                    out[i] += ipT_1D_0[j * m_uiNrp + i] * in[j];
                }
            }
            break;
        case 1:
            for (unsigned int i = 0; i < m_uiNrp; i++)
            {
                out[i] = 0.0;
                for (unsigned int j = 0; j < m_uiNrp; j++)
                {
                    out[i] += ipT_1D_1[j * m_uiNrp + i] * in[j];
                }
            }
            break;

        default:
            std::cout << "[refel][error]: Invalid child number specified for 1D interpolation. " << std::endl;
            break;
        }

#ifdef FEM_ACCUMILATE_ONES_TEST
        for (unsigned int node = 0; node < (m_uiNrp); node++)
            out[node] = 1.0;
#endif
    }

    void generateHeaderFile(char *fName);
};

#endif //SFCSORTBENCH_REFERENCEELEMENT_H<|MERGE_RESOLUTION|>--- conflicted
+++ resolved
@@ -166,11 +166,7 @@
     inline const double getElementSz() const { return (r.back() - r.front()); }
 
     template <unsigned int dim>   // TODO make this a class template parameter
-<<<<<<< HEAD
-    inline void getIpPtrs(const double * ipAxis[]) const
-=======
     inline void getIpPtrs(const double * ipAxis[], unsigned int childNum) const
->>>>>>> c0cafcea
     {
       const double * const ip[2] = {&(*ip_1D_0.cbegin()), &(*ip_1D_1.cbegin())};
       #pragma unroll(dim)
@@ -179,11 +175,7 @@
     }
 
     template <typename da, unsigned int dim>
-<<<<<<< HEAD
-    inline void getDoubleBufferPipeline(const da * fromPtrs[], da * toPtrs[], const da * in, da * out) const
-=======
     inline void getDoubleBufferPipeline(const da * fromPtrs[], da * toPtrs[], const da * in, da * out)
->>>>>>> c0cafcea
     {
       toPtrs[0] = getImVec1();
       fromPtrs[0] = getImVec2();
@@ -206,36 +198,21 @@
      *
      * @note Computations are done in internal buffers. It is safe to re-use out == in.
      */
-<<<<<<< HEAD
-    inline void I4D_Parent2Child(const double *in, double *out, unsigned int childNum) const
-=======
     inline void I4D_Parent2Child(const double *in, double *out, unsigned int childNum)
->>>>>>> c0cafcea
     {
       constexpr unsigned int dim = 4;
       assert((childNum < (1u<<dim)));
 
       // Double buffering.
-<<<<<<< HEAD
-      double * imFrom[dim];
-      double * imTo[dim];
-      getDoubleBufferPipeline<double, dim>(imFrom, imTo, in, out);
-      if (dim == 1)
-=======
       const double * imFrom[dim];
       double * imTo[dim];
       getDoubleBufferPipeline<double, dim>(imFrom, imTo, in, out);
       if (dim == 1 && in == out)
->>>>>>> c0cafcea
         imTo[0] = getImVec1();   // Protect 'in'.
 
       // Line up 1D operators for each axis, based on childNum.
       const double * ipAxis[dim];
-<<<<<<< HEAD
-      getIpPtrs<dim>(ipAxis);
-=======
       getIpPtrs<dim>(ipAxis, childNum);
->>>>>>> c0cafcea
 
       // Hard-code for now. TODO make recursive template in util namespace.
       IterateTensorBindMatrix<dim, 0>::template iterate_bind_matrix<double>(m_uiNrp, ipAxis[0], imFrom[0], imTo[0]);
@@ -243,11 +220,7 @@
       IterateTensorBindMatrix<dim, 2>::template iterate_bind_matrix<double>(m_uiNrp, ipAxis[2], imFrom[2], imTo[2]);
       IterateTensorBindMatrix<dim, 3>::template iterate_bind_matrix<double>(m_uiNrp, ipAxis[3], imFrom[3], imTo[3]);
 
-<<<<<<< HEAD
-      if (dim == 1)   // Protected 'in'.
-=======
       if (dim == 1 && in == out)   // Protected 'in'.
->>>>>>> c0cafcea
         memcpy(out, imTo[dim-1], sizeof(double)*intPow(m_uiNrp, dim));
     }
 
